import json
import sys
import os
from langchain_community.vectorstores import Chroma
from langchain_community.embeddings import HuggingFaceEmbeddings
import warnings
warnings.filterwarnings("ignore")

llm_context_path = os.path.abspath(os.path.join(os.path.dirname(__file__), '../llm_context'))
if llm_context_path not in sys.path:
    sys.path.insert(0, llm_context_path)
try:
    from llm_handler import get_llm_rag_response # type: ignore
except ImportError as e:
    raise ImportError(f"Could not import 'get_llm_rag_response' from 'llm_handler.py'. Make sure 'llm_handler.py' exists in '{llm_context_path}'. Original error: {e}")


# 1. Load embedding model (used for query embedding)
embedding = HuggingFaceEmbeddings(
    model_name="sentence-transformers/all-MiniLM-L6-v2",
<<<<<<< HEAD
    model_kwargs={"device": "cpu"}
    )
=======
    model_kwargs={'device': 'cpu'},
    encode_kwargs={'device': 'cpu', 'batch_size': 32}
)
>>>>>>> 800e70f0

# 2. Load existing Chroma vectorstore
vectorstore = Chroma(
    collection_name="chat_inputs_test3",
    embedding_function=embedding,
    persist_directory="chroma_store",
    collection_metadata={"hnsw:space": "cosine"}
)

# Hyperparameter
SIMILARITY_THRESHOLD = 0.8

# def dbinsert(input):

def rag(message, vectorstore):
    try:
        last_message = message["content"].strip().lower()
        username = message["user"]["name"]
        # latest_message = f"{{\"Sender\": \"{username}\", \"Message\": \"{last_message}\", \"Sentiment\": {json.dumps(message['sentiment'])}}}"
        latest_message = {
            "Sender": username,
            "Message": last_message,
            "Sentiment": message["sentiment"]
        }

        results = vectorstore.similarity_search_with_score(last_message, k=5)
        
        ## DEBUG
        # print(f"Vector Retreived: {results}")

        relevant_docs = []
        for doc, score in results:
            if score is not None and score < SIMILARITY_THRESHOLD:
                relevant_docs.append(doc)

        if not relevant_docs:
            return {
                "Latest_Message": latest_message,
                "Context": []
            }
            
        ## DEBUG
        # print(f"Relevant Docs list: {relevant_docs}")

        context_lines = []
        for doc in relevant_docs:
            raw = doc.page_content.strip()

            try:
                parts = raw.split(" ", 2)
                if len(parts) == 3 and ":" in parts[2]:
                    speaker, msg = parts[2].split(":", 1)
                    context_lines.append({
                        "sender": speaker.strip(),
                        "message": msg.strip(),
                        "sentiment": doc.metadata.get("sentiment", "unknown")
                    })
                else:
                    context_lines.append({
                        "sender": "",
                        "message": raw,
                        "sentiment": doc.metadata.get("sentiment", "unknown")
                    })
            except Exception:
                context_lines.append({
                    "sender": "",
                    "message": raw,
                    "sentiment": doc.metadata.get("sentiment", "unknown")
                })

        return {
            "Latest_Message": latest_message,
            "Context": context_lines
        }

    except KeyError as e:
        return {"error": f"Missing field: {e}"}
    except Exception as e:
        return {"error": str(e)}
    


def call_rag(input_data, vectorstore):
    try:
        rag_result = rag(input_data, vectorstore)

        message = rag_result.get("Latest_Message", "")
        context_lines = rag_result.get("Context", [])

        # DEBUG
        # print(f"RAG Result: {rag_result}\tType: {type(rag_result)}")
        # print(f"Message: {message}\nContext: {context_lines}")
        # print(f"Message Type: {type(message)}\nContext Type: {type(context_lines)}")

        llmresponse = get_llm_rag_response(message, context_lines)

        return {
            "Response": llmresponse
              }

    except Exception as e:
        return {"error_1": str(e)}


if __name__ == "__main__":
    # Expected input format
    dummy_message = {
        "id": "353fc391-3ade-49a4-a88a-64a32aed0c85",
        "content": "I'm sad I had a tough day today what a life my project is due at 12PM",
        "user": {
            "name": "Mitch"
        },
        "sentiment": "sad",
        "createdAt": "2025-06-07T11:29:07.095Z"
    }

    # DEBUG
    result = rag(dummy_message, vectorstore)
    print("Final RAG Result (delivered to LLM function for context)")
    print(f"Latest Message: {result['Latest_Message']}")

    i = 0
    for context in result['Context']:
        print(f"Contex {i}: {context}")
        i+=1

    rag_response = call_rag(dummy_message, vectorstore)
    print(rag_response)<|MERGE_RESOLUTION|>--- conflicted
+++ resolved
@@ -18,14 +18,9 @@
 # 1. Load embedding model (used for query embedding)
 embedding = HuggingFaceEmbeddings(
     model_name="sentence-transformers/all-MiniLM-L6-v2",
-<<<<<<< HEAD
-    model_kwargs={"device": "cpu"}
-    )
-=======
     model_kwargs={'device': 'cpu'},
     encode_kwargs={'device': 'cpu', 'batch_size': 32}
 )
->>>>>>> 800e70f0
 
 # 2. Load existing Chroma vectorstore
 vectorstore = Chroma(
